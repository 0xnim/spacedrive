--- conflicted
+++ resolved
@@ -96,8 +96,6 @@
 
 export type PeerMetadata = { name: string; operating_system: OperatingSystem | null; version: string | null; email: string | null; img_url: string | null }
 
-export type MediaData = { id: number; pixel_width: number | null; pixel_height: number | null; longitude: number | null; latitude: number | null; fps: number | null; capture_device_make: string | null; capture_device_model: string | null; capture_device_software: string | null; duration_seconds: number | null; codecs: string | null; streams: number | null }
-
 export type MasterPasswordChangeArgs = { password: Protected<string>; algorithm: Algorithm; hashing_algorithm: HashingAlgorithm }
 
 /**
@@ -119,7 +117,7 @@
 
 export type PeerId = string
 
-export type FilePath = { id: number; pub_id: number[]; is_dir: boolean; cas_id: string | null; integrity_checksum: string | null; location_id: number; materialized_path: string; name: string; extension: string; size_in_bytes: string; inode: number[]; device: number[]; object_id: number | null; key_id: number | null; date_created: string; date_modified: string; date_indexed: string }
+export type IndexerRule = { id: number; name: string; default: boolean; rules_per_kind: number[]; date_created: string; date_modified: string }
 
 export type GenerateThumbsForLocationArgs = { id: number; path: string }
 
@@ -148,88 +146,74 @@
  */
 export type OperatingSystem = "Windows" | "Linux" | "MacOS" | "Ios" | "Android" | { Other: string }
 
-<<<<<<< HEAD
+/**
+ * This is a stored key, and can be freely written to the database.
+ * 
+ * It contains no sensitive information that is not encrypted.
+ */
+export type StoredKey = { uuid: string; version: StoredKeyVersion; key_type: StoredKeyType; algorithm: Algorithm; hashing_algorithm: HashingAlgorithm; content_salt: Salt; master_key: EncryptedKey; master_key_nonce: Nonce; key_nonce: Nonce; key: number[]; salt: Salt; memory_only: boolean; automount: boolean }
+
+export type OnboardingConfig = { password: Protected<string>; algorithm: Algorithm; hashing_algorithm: HashingAlgorithm }
+
+export type FileDecryptorJobInit = { location_id: number; path_id: number; mount_associated_key: boolean; output_path: string | null; password: string | null; save_to_library: boolean | null }
+
+export type FilePathSearchOrdering = { name: SortOrder } | { sizeInBytes: SortOrder } | { dateCreated: SortOrder } | { dateModified: SortOrder } | { dateIndexed: SortOrder } | { object: ObjectSearchOrdering }
+
+export type Volume = { name: string; mount_point: string; total_capacity: string; available_capacity: string; is_removable: boolean; disk_type: string | null; file_system: string | null; is_root_filesystem: boolean }
+
+export type EditLibraryArgs = { id: string; name: string | null; description: string | null }
+
+export type TagAssignArgs = { object_id: number; tag_id: number; unassign: boolean }
+
+export type LightScanArgs = { location_id: number; sub_path: string }
+
+export type FileEraserJobInit = { location_id: number; path_id: number; passes: string }
+
+export type TagCreateArgs = { name: string; color: string }
+
+/**
+ * This should be used for providing a nonce to encrypt/decrypt functions.
+ * 
+ * You may also generate a nonce for a given algorithm with `Nonce::generate()`
+ */
+export type Nonce = { XChaCha20Poly1305: number[] } | { Aes256Gcm: number[] }
+
+export type UnlockKeyManagerArgs = { password: Protected<string>; secret_key: Protected<string> }
+
+export type NodeState = ({ id: string; name: string; p2p_port: number | null; p2p_email: string | null; p2p_img_url: string | null }) & { data_path: string }
+
+export type SetFavoriteArgs = { id: number; favorite: boolean }
+
+export type InvalidateOperationEvent = { key: string; arg: any; result: any | null }
+
+export type CRDTOperation = { node: string; timestamp: number; id: string; typ: CRDTOperationType }
+
+/**
+ * This should be used for passing a salt around.
+ * 
+ * You may also generate a salt with `Salt::generate()`
+ */
+export type Salt = number[]
+
+export type SetNoteArgs = { id: number; note: string | null }
+
+export type Statistics = { id: number; date_captured: string; total_object_count: number; library_db_size: string; total_bytes_used: string; total_bytes_capacity: string; total_unique_bytes: string; total_bytes_free: string; preview_media_bytes: string }
+
+export type ObjectSearchOrdering = { dateAccessed: SortOrder }
+
+export type Node = { id: number; pub_id: number[]; name: string; platform: number; version: string | null; last_seen: string; timezone: string | null; date_created: string }
+
+export type MediaData = { id: number; pixel_width: number | null; pixel_height: number | null; longitude: number | null; latitude: number | null; fps: number | null; capture_device_make: string | null; capture_device_model: string | null; capture_device_software: string | null; duration_seconds: number | null; codecs: string | null; streams: number | null }
+
+export type FilePathFilterArgs = { locationId?: number | null; search?: string; extension?: string | null; createdAt?: OptionalRange<string>; path?: string | null; object?: ObjectFilterArgs | null }
+
+export type FileCopierJobInit = { source_location_id: number; source_path_id: number; target_location_id: number; target_path: string; target_file_name_suffix: string | null }
+
+export type Location = { id: number; pub_id: number[]; node_id: number; name: string; path: string; total_capacity: number | null; available_capacity: number | null; is_archived: boolean; generate_preview_media: boolean; sync_preview_media: boolean; hidden: boolean; date_created: string }
+
+export type OptionalRange<T> = { from: T | null; to: T | null }
+
 export type RuleKind = "AcceptFilesByGlob" | "RejectFilesByGlob" | "AcceptIfChildrenDirectoriesArePresent" | "RejectIfChildrenDirectoriesArePresent"
-=======
-export type GetArgs = { id: number }
->>>>>>> b86a30ae
-
-/**
- * This is a stored key, and can be freely written to the database.
- * 
- * It contains no sensitive information that is not encrypted.
- */
-export type StoredKey = { uuid: string; version: StoredKeyVersion; key_type: StoredKeyType; algorithm: Algorithm; hashing_algorithm: HashingAlgorithm; content_salt: Salt; master_key: EncryptedKey; master_key_nonce: Nonce; key_nonce: Nonce; key: number[]; salt: Salt; memory_only: boolean; automount: boolean }
-
-export type OnboardingConfig = { password: Protected<string>; algorithm: Algorithm; hashing_algorithm: HashingAlgorithm }
-
-export type FileDecryptorJobInit = { location_id: number; path_id: number; mount_associated_key: boolean; output_path: string | null; password: string | null; save_to_library: boolean | null }
-
-export type FilePathSearchOrdering = { name: SortOrder } | { sizeInBytes: SortOrder } | { dateCreated: SortOrder } | { dateModified: SortOrder } | { dateIndexed: SortOrder } | { object: ObjectSearchOrdering }
-
-export type Volume = { name: string; mount_point: string; total_capacity: string; available_capacity: string; is_removable: boolean; disk_type: string | null; file_system: string | null; is_root_filesystem: boolean }
-
-export type EditLibraryArgs = { id: string; name: string | null; description: string | null }
-
-export type TagAssignArgs = { object_id: number; tag_id: number; unassign: boolean }
-
-export type LightScanArgs = { location_id: number; sub_path: string }
-
-export type FileEraserJobInit = { location_id: number; path_id: number; passes: string }
-
-<<<<<<< HEAD
-export type TagCreateArgs = { name: string; color: string }
-=======
-export type Node = { id: number; pub_id: number[]; name: string; platform: number; version: string | null; last_seen: string; timezone: string | null; date_created: string }
->>>>>>> b86a30ae
-
-/**
- * This should be used for providing a nonce to encrypt/decrypt functions.
- * 
- * You may also generate a nonce for a given algorithm with `Nonce::generate()`
- */
-export type Nonce = { XChaCha20Poly1305: number[] } | { Aes256Gcm: number[] }
-
-export type UnlockKeyManagerArgs = { password: Protected<string>; secret_key: Protected<string> }
-
-export type NodeState = ({ id: string; name: string; p2p_port: number | null; p2p_email: string | null; p2p_img_url: string | null }) & { data_path: string }
-
-export type SetFavoriteArgs = { id: number; favorite: boolean }
-
-export type IndexerRule = { id: number; name: string; default: boolean; rules_per_kind: number[]; date_created: string; date_modified: string }
-
-export type InvalidateOperationEvent = { key: string; arg: any; result: any | null }
-
-export type CRDTOperation = { node: string; timestamp: number; id: string; typ: CRDTOperationType }
-
-/**
- * This should be used for passing a salt around.
- * 
- * You may also generate a salt with `Salt::generate()`
- */
-export type Salt = number[]
-
-export type SetNoteArgs = { id: number; note: string | null }
-
-export type Statistics = { id: number; date_captured: string; total_object_count: number; library_db_size: string; total_bytes_used: string; total_bytes_capacity: string; total_unique_bytes: string; total_bytes_free: string; preview_media_bytes: string }
-
-export type ObjectSearchOrdering = { dateAccessed: SortOrder }
-
-export type Node = { id: number; pub_id: number[]; name: string; platform: number; version: string | null; last_seen: string; timezone: string | null; date_created: string }
-
-<<<<<<< HEAD
-export type MediaData = { id: number; pixel_width: number | null; pixel_height: number | null; longitude: number | null; latitude: number | null; fps: number | null; capture_device_make: string | null; capture_device_model: string | null; capture_device_software: string | null; duration_seconds: number | null; codecs: string | null; streams: number | null }
-
-export type FilePathFilterArgs = { locationId?: number | null; search?: string; extension?: string | null; createdAt?: OptionalRange<string>; path?: string | null; object?: ObjectFilterArgs | null }
-
-export type FileCopierJobInit = { source_location_id: number; source_path_id: number; target_location_id: number; target_path: string; target_file_name_suffix: string | null }
-=======
-export type RuleKind = "AcceptFilesByGlob" | "RejectFilesByGlob" | "AcceptIfChildrenDirectoriesArePresent" | "RejectIfChildrenDirectoriesArePresent"
->>>>>>> b86a30ae
-
-export type Location = { id: number; pub_id: number[]; node_id: number; name: string; path: string; total_capacity: number | null; available_capacity: number | null; is_archived: boolean; generate_preview_media: boolean; sync_preview_media: boolean; hidden: boolean; date_created: string }
-
-export type OptionalRange<T> = { from: T | null; to: T | null }
 
 export type BuildInfo = { version: string; commit: string }
 
@@ -242,11 +226,6 @@
 
 export type OwnedOperationItem = { id: any; data: OwnedOperationData }
 
-<<<<<<< HEAD
-=======
-export type ObjectSearchOrdering = { dateAccessed: SortOrder }
-
->>>>>>> b86a30ae
 export type CRDTOperationType = SharedOperation | RelationOperation | OwnedOperation
 
 /**
@@ -255,14 +234,6 @@
 export type P2PEvent = { type: "DiscoveredPeer"; peer_id: PeerId; metadata: PeerMetadata } | { type: "SpacedropRequest"; id: string; peer_id: PeerId; name: string }
 
 export type SpacedropArgs = { peer_id: PeerId; file_path: string[] }
-
-<<<<<<< HEAD
-export type IndexerRule = { id: number; kind: number; name: string; default: boolean; parameters: number[]; date_created: string; date_modified: string }
-=======
-export type Tag = { id: number; pub_id: number[]; name: string | null; color: string | null; total_objects: number | null; redundancy_goal: number | null; date_created: string; date_modified: string }
-
-export type Location = { id: number; pub_id: number[]; node_id: number; name: string; path: string; total_capacity: number | null; available_capacity: number | null; is_archived: boolean; generate_preview_media: boolean; sync_preview_media: boolean; hidden: boolean; date_created: string }
->>>>>>> b86a30ae
 
 export type JobReport = { id: string; name: string; action: string | null; data: number[] | null; metadata: any | null; is_background: boolean; errors_text: string[]; created_at: string | null; started_at: string | null; completed_at: string | null; parent_id: string | null; status: JobStatus; task_count: number; completed_task_count: number; message: string; estimated_completion: string }
 
@@ -295,8 +266,6 @@
 export type KeyAddArgs = { algorithm: Algorithm; hashing_algorithm: HashingAlgorithm; key: Protected<string>; library_sync: boolean; automount: boolean }
 
 export type GetArgs = { id: number }
-
-export type Object = { id: number; pub_id: number[]; kind: number; key_id: number | null; hidden: boolean; favorite: boolean; important: boolean; has_thumbnail: boolean; has_thumbstrip: boolean; has_video_preview: boolean; ipfs_id: string | null; note: string | null; date_created: string; date_accessed: string | null }
 
 export type FileEncryptorJobInit = { location_id: number; path_id: number; key_uuid: string; algorithm: Algorithm; metadata: boolean; preview_media: boolean; output_path: string | null }
 
@@ -320,25 +289,16 @@
 
 export type SharedOperationData = SharedOperationCreateData | { field: string; value: any } | null
 
-<<<<<<< HEAD
 export type SortOrder = "Asc" | "Desc"
 
 export type ObjectFilterArgs = { favorite?: boolean | null; hidden?: boolean | null; dateAccessed?: MaybeNot<string | null> | null; kind?: number[]; tags?: number[] }
-=======
-export type TagUpdateArgs = { id: number; name: string | null; color: string | null }
->>>>>>> b86a30ae
-
-export type Statistics = { id: number; date_captured: string; total_object_count: number; library_db_size: string; total_bytes_used: string; total_bytes_capacity: string; total_unique_bytes: string; total_bytes_free: string; preview_media_bytes: string }
 
 export type ObjectValidatorArgs = { id: number; path: string }
 
 export type ChangeNodeNameArgs = { name: string }
 
-<<<<<<< HEAD
 export type Object = { id: number; pub_id: number[]; kind: number; key_id: number | null; hidden: boolean; important: boolean; has_thumbnail: boolean; has_thumbstrip: boolean; has_video_preview: boolean; ipfs_id: string | null; note: string | null; date_created: string; date_accessed: string | null }
 
-=======
->>>>>>> b86a30ae
 /**
  * This defines all available password hashing algorithms.
  */
